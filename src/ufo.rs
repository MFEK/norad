//! Reading and (maybe) writing Unified Font Object files.

#![deny(broken_intra_doc_links)]

use std::borrow::Borrow;
use std::collections::BTreeMap;
use std::collections::HashSet;
use std::ffi::OsStr;
use std::fs;
use std::path::{Path, PathBuf};
use std::sync::Arc;

use serde::ser::{SerializeMap, Serializer};
use serde::Serialize;

use crate::error::GroupsValidationError;
use crate::fontinfo::FontInfo;
use crate::glyph::{Glyph, GlyphName};
use crate::layer::Layer;
use crate::names::NameList;
use crate::shared_types::{Plist, PUBLIC_OBJECT_LIBS_KEY};
use crate::upconversion;
use crate::Error;

static LAYER_CONTENTS_FILE: &str = "layercontents.plist";
static METAINFO_FILE: &str = "metainfo.plist";
static FONTINFO_FILE: &str = "fontinfo.plist";
static LIB_FILE: &str = "lib.plist";
static GROUPS_FILE: &str = "groups.plist";
static KERNING_FILE: &str = "kerning.plist";
static FEATURES_FILE: &str = "features.fea";
static DEFAULT_LAYER_NAME: &str = "public.default";
static DEFAULT_GLYPHS_DIRNAME: &str = "glyphs";
static DEFAULT_METAINFO_CREATOR: &str = "org.linebender.norad";

/// Groups is a map of group name to a list of glyph names. It's a BTreeMap because we need sorting
/// for serialization.
pub type Groups = BTreeMap<String, Vec<GlyphName>>;
/// Kerning is a map of first half of a kerning pair (glyph name or group name) to the second half
/// of a pair (glyph name or group name), which maps to the kerning value (high-level view:
/// (first, second) => value). It's a BTreeMap because we need sorting for serialization.
pub type Kerning = BTreeMap<String, BTreeMap<String, f32>>;

/// A Unified Font Object.
#[derive(Clone, Debug, PartialEq)]
#[non_exhaustive]
pub struct Ufo {
    pub meta: MetaInfo,
    pub font_info: Option<FontInfo>,
    pub layers: Vec<LayerInfo>,
    pub lib: Option<plist::Dictionary>,
    pub groups: Option<Groups>,
    pub kerning: Option<Kerning>,
    pub features: Option<String>,
<<<<<<< HEAD
    data_request: DataRequest,
=======
>>>>>>> 841144b3
}

impl Default for Ufo {
    fn default() -> Self {
        let main_layer = LayerInfo {
            name: DEFAULT_LAYER_NAME.into(),
            path: PathBuf::from(DEFAULT_GLYPHS_DIRNAME),
            layer: Layer::default(),
        };

        Ufo {
            meta: MetaInfo::default(),
            font_info: None,
            layers: vec![main_layer],
            lib: None,
            groups: None,
            kerning: None,
            features: None,
<<<<<<< HEAD
            data_request: Default::default(),
=======
>>>>>>> 841144b3
        }
    }
}

/// A type that describes which components of a UFO should be loaded.
///
/// By default, we load all components of the UFO file; however if you only
/// need some subset of these, you can pass this struct to [`Ufo::with_fields`]
/// in order to only load the fields specified in this object. This can help a
/// lot with performance with large UFO files if you don't need the glyph data.
///
/// [`Ufo::with_fields`]: struct.Ufo.html#method.with_fields
#[derive(Clone, Copy, Debug, PartialEq)]
#[non_exhaustive]
pub struct DataRequest {
    pub layers: bool,
    pub lib: bool,
    pub groups: bool,
    pub kerning: bool,
    pub features: bool,
}

impl DataRequest {
    fn from_bool(b: bool) -> Self {
        DataRequest { layers: b, lib: b, groups: b, kerning: b, features: b }
    }

    /// Returns a `DataRequest` requesting all UFO data.
    pub fn all() -> Self {
        DataRequest::from_bool(true)
    }

    /// Returns a `DataRequest` requesting no UFO data.
    pub fn none() -> Self {
        DataRequest::from_bool(false)
    }

    /// Request that returned UFO data include the glyph layers and points.
    pub fn layers(&mut self, b: bool) -> &mut Self {
        self.layers = b;
        self
    }

    /// Request that returned UFO data include <lib> sections.
    pub fn lib(&mut self, b: bool) -> &mut Self {
        self.lib = b;
        self
    }

    /// Request that returned UFO data include parsed `groups.plist`.
    pub fn groups(&mut self, b: bool) -> &mut Self {
        self.groups = b;
        self
    }

    /// Request that returned UFO data include parsed `kerning.plist`.
    pub fn kerning(&mut self, b: bool) -> &mut Self {
        self.kerning = b;
        self
    }

    /// Request that returned UFO data include OpenType Layout features in Adobe
    /// .fea format.
    pub fn features(&mut self, b: bool) -> &mut Self {
        self.features = b;
        self
    }
}

impl Default for DataRequest {
    fn default() -> Self {
        DataRequest::from_bool(true)
    }
}

/// A [font layer], along with its name and path.
///
/// This corresponds to a 'glyphs' directory on disk.
///
/// [font layer]: http://unifiedfontobject.org/versions/ufo3/glyphs/
#[derive(Debug, Clone, PartialEq)]
pub struct LayerInfo {
    pub name: String,
    pub path: PathBuf,
    pub layer: Layer,
}

/// A version of the [UFO spec].
///
/// [UFO spec]: http://unifiedfontobject.org
#[derive(Debug, Clone, Copy, Serialize_repr, Deserialize_repr, PartialEq)]
#[repr(u8)]
pub enum FormatVersion {
    V1 = 1,
    V2 = 2,
    V3 = 3,
}

/// The contents of the [`metainfo.plist`] file.
///
/// [`metainfo.plist`]: http://unifiedfontobject.org/versions/ufo3/metainfo.plist/
#[derive(Debug, Clone, Serialize, Deserialize, PartialEq)]
#[serde(rename_all = "camelCase")]
pub struct MetaInfo {
    pub creator: String,
    pub format_version: FormatVersion,
}

impl Default for MetaInfo {
    fn default() -> Self {
        MetaInfo {
            creator: DEFAULT_METAINFO_CREATOR.to_string(),
            format_version: FormatVersion::V3,
        }
    }
}

impl Ufo {
    /// Create a new `Ufo`.
    pub fn new() -> Self {
        Ufo::default()
    }

    /// Create a new `Ufo` only with certain fields
    pub fn with_fields(data_request: DataRequest) -> Self {
        let mut ufo = Self::new();
        ufo.data_request = data_request;
        ufo
    }

    /// Attempt to load a font object from a file. `path` must point to
    /// a directory with the structure described in [v3 of the Unified Font Object][v3]
    /// spec.
    ///
    /// NOTE: This will consume the `public.objectLibs` key in the global lib and in glyph
    /// libs and assign object libs found therein to global guidelines and glyph objects
    /// with the matching identifier, respectively.
    ///
    /// [v3]: http://unifiedfontobject.org/versions/ufo3/
    pub fn load<P: AsRef<Path>>(path: P) -> Result<Ufo, Error> {
        Self::new().load_ufo(path)
    }

    pub fn load_ufo<P: AsRef<Path>>(&self, path: P) -> Result<Ufo, Error> {
        let path = path.as_ref();

        // minimize monomorphization
        let load_impl = |ufo: &Ufo, path: &Path| -> Result<Ufo, Error> {
            let meta_path = path.join(METAINFO_FILE);
            let mut meta: MetaInfo = plist::from_file(meta_path)?;

            let lib_path = path.join(LIB_FILE);
            let mut lib = if lib_path.exists() && self.data_request.lib {
                // Value::as_dictionary(_mut) will only borrow the data, but we want to own it.
                // https://github.com/ebarnard/rust-plist/pull/48
                match plist::Value::from_file(&lib_path)? {
                    plist::Value::Dictionary(dict) => Some(dict),
                    _ => return Err(Error::ExpectedPlistDictionaryError),
                }
            } else {
                None
            };

            let fontinfo_path = path.join(FONTINFO_FILE);
            let mut font_info = if fontinfo_path.exists() {
                let font_info: FontInfo =
                    FontInfo::from_file(fontinfo_path, meta.format_version, lib.as_mut())?;
                Some(font_info)
            } else {
                None
            };

            let groups_path = path.join(GROUPS_FILE);
            let groups = if groups_path.exists() && self.data_request.groups {
                let groups: Groups = plist::from_file(groups_path)?;
                validate_groups(&groups).map_err(Error::GroupsError)?;
                Some(groups)
            } else {
                None
            };

            let kerning_path = path.join(KERNING_FILE);
            let kerning = if kerning_path.exists() && self.data_request.kerning {
                let kerning: Kerning = plist::from_file(kerning_path)?;
                Some(kerning)
            } else {
                None
            };

            let features_path = path.join(FEATURES_FILE);
            let mut features = if features_path.exists() && self.data_request.features {
                let features = fs::read_to_string(features_path)?;
                Some(features)
            } else {
                None
            };

            let glyph_names = NameList::default();
            let layers: Vec<LayerInfo> = if self.data_request.layers {
                let mut contents = match meta.format_version {
                    FormatVersion::V3 => {
                        let contents_path = path.join(LAYER_CONTENTS_FILE);
                        let contents: Vec<(String, PathBuf)> = plist::from_file(contents_path)?;
                        contents
                    }
                    _older => vec![(DEFAULT_LAYER_NAME.into(), DEFAULT_GLYPHS_DIRNAME.into())],
                };

                let layers_r: Result<Vec<LayerInfo>, Error> = contents
                    .drain(..)
                    .map(|(name, p)| {
                        let layer_path = path.join(&p);
                        let layer = Layer::load_impl(&layer_path, &glyph_names)?;
                        Ok(LayerInfo { name, path: p, layer })
                    })
                    .collect();
                layers_r?
            } else {
                Vec::new()
            };

            // Upconvert UFO v1 or v2 kerning data if necessary. To upconvert, we need at least
            // a groups.plist file, while a kerning.plist is optional.
            let (groups, kerning) = match (meta.format_version, groups, kerning) {
                (FormatVersion::V3, g, k) => (g, k), // For v3, we do nothing.
                (_, None, k) => (None, k), // Without a groups.plist, there's nothing to upgrade.
                (_, Some(g), k) => {
                    let (groups, kerning) =
                        upconversion::upconvert_kerning(&g, &k.unwrap_or_default(), &glyph_names);
                    validate_groups(&groups).map_err(Error::GroupsUpconversionError)?;
                    (Some(groups), Some(kerning))
                }
            };

            // The v1 format stores some Postscript hinting related data in the lib,
            // which we only import into fontinfo if we're reading a v1 UFO.
            if meta.format_version == FormatVersion::V1 {
                let mut fontinfo =
                    if let Some(fontinfo) = font_info { fontinfo } else { FontInfo::default() };

                let mut features_upgraded: Option<String> = None;
                if let Some(lib_data) = &mut lib {
                    features_upgraded = upconversion::upconvert_ufov1_robofab_data(
                        &lib_path,
                        lib_data,
                        &mut fontinfo,
                    )?;
                }

                if features_upgraded.is_some() && !features_upgraded.as_ref().unwrap().is_empty() {
                    features = features_upgraded;
                }
                font_info = Some(fontinfo);
            }

            meta.format_version = FormatVersion::V3;

<<<<<<< HEAD
            Ok(Ufo {
                layers,
                meta,
                font_info,
                lib,
                groups,
                kerning,
                features,
                data_request: ufo.data_request.clone(),
            })
        };

        return load_impl(&self, path);
=======
            Ok(Ufo { layers, meta, font_info, lib, groups, kerning, features })
        }
>>>>>>> 841144b3
    }

    /// Attempt to save this UFO to the given path, overriding any existing contents.
    ///
    /// This may fail; instead of saving directly to the target path, it is a good
    /// idea to save to a temporary location and then move that to the target path
    /// if the save is successful.
    ///
    /// This _will_ fail if either the global or any glyph lib contains the
    /// `public.objectLibs` key, as object lib management is done automatically.
    pub fn save(&self, path: impl AsRef<Path>) -> Result<(), Error> {
        let path = path.as_ref();
        self.save_impl(path)
    }

    fn save_impl(&self, path: &Path) -> Result<(), Error> {
        if self.meta.format_version != FormatVersion::V3 {
            return Err(Error::DowngradeUnsupported);
        }

        if self.meta.creator.as_str() != DEFAULT_METAINFO_CREATOR {
            return Err(Error::NotCreatedHere);
        }

        if let Some(lib) = &self.lib {
            if lib.contains_key(PUBLIC_OBJECT_LIBS_KEY) {
                return Err(Error::PreexistingPublicObjectLibsKey);
            }
        }

        if path.exists() {
            fs::remove_dir_all(path)?;
        }
        fs::create_dir(path)?;
        plist::to_file_xml(path.join(METAINFO_FILE), &self.meta)?;

        if let Some(font_info) = self.font_info.as_ref() {
            plist::to_file_xml(path.join(FONTINFO_FILE), &font_info)?;
        }

        // Object libs are treated specially. The UFO v3 format won't allow us
        // to store them inline, so they have to be placed into the font's lib
        // under the public.objectLibs parent key. To avoid mutation behind the
        // client's back, object libs are written out but not stored in
        // font.lib in-memory. If there are object libs to serialize, clone the
        // existing lib and insert them there for serialization, otherwise write
        // out the original.
        let object_libs =
            self.font_info.as_ref().map(|f| f.dump_object_libs()).unwrap_or_else(Plist::new);
        if !object_libs.is_empty() {
            let mut new_lib = self.lib.clone().unwrap_or_else(Plist::new);
            new_lib.insert(PUBLIC_OBJECT_LIBS_KEY.into(), plist::Value::Dictionary(object_libs));
            plist::Value::Dictionary(new_lib).to_file_xml(path.join(LIB_FILE))?;
        } else if let Some(lib) = self.lib.as_ref().filter(|lib| !lib.is_empty()) {
            plist::Value::Dictionary(lib.clone()).to_file_xml(path.join(LIB_FILE))?;
        }

        if let Some(groups) = self.groups.as_ref() {
            validate_groups(&groups).map_err(Error::GroupsError)?;
            plist::to_file_xml(path.join(GROUPS_FILE), groups)?;
        }

        if let Some(kerning) = self.kerning.as_ref() {
            let kerning_serializer = KerningSerializer { kerning: &kerning };
            plist::to_file_xml(path.join(KERNING_FILE), &kerning_serializer)?;
        }

        if let Some(features) = self.features.as_ref() {
            fs::write(path.join(FEATURES_FILE), features)?;
        }

        let contents: Vec<(&String, &PathBuf)> =
            self.layers.iter().map(|l| (&l.name, &l.path)).collect();
        plist::to_file_xml(path.join(LAYER_CONTENTS_FILE), &contents)?;

        for layer in self.layers.iter() {
            let layer_path = path.join(&layer.path);
            layer.layer.save(layer_path)?;
        }

        Ok(())
    }

    /// Returns a reference to the first layer matching a predicate.
    /// The predicate takes a `LayerInfo` struct, which includes the layer's
    /// name and path as well as the layer itself.
    pub fn find_layer<P>(&self, mut predicate: P) -> Option<&Layer>
    where
        P: FnMut(&LayerInfo) -> bool,
    {
        self.layers.iter().find(|l| predicate(l)).map(|l| &l.layer)
    }

    /// Returns a mutable reference to the first layer matching a predicate.
    /// The predicate takes a `LayerInfo` struct, which includes the layer's
    /// name and path as well as the layer itself.
    pub fn find_layer_mut<P>(&mut self, mut predicate: P) -> Option<&mut Layer>
    where
        P: FnMut(&LayerInfo) -> bool,
    {
        self.layers.iter_mut().find(|l| predicate(l)).map(|l| &mut l.layer)
    }

    /// Returns a reference to the default layer, if it exists.
    pub fn get_default_layer(&self) -> Option<&Layer> {
        self.layers
            .iter()
            .find(|l| l.path.file_name() == Some(OsStr::new(DEFAULT_GLYPHS_DIRNAME)))
            .map(|l| &l.layer)
    }

    /// Returns a mutable reference to the default layer, if it exists.
    pub fn get_default_layer_mut(&mut self) -> Option<&mut Layer> {
        self.layers
            .iter_mut()
            .find(|l| l.path.file_name() == Some(OsStr::new(DEFAULT_GLYPHS_DIRNAME)))
            .map(|l| &mut l.layer)
    }

    /// Returns an iterator over all layers in this font object.
    pub fn iter_layers(&self) -> impl Iterator<Item = &LayerInfo> {
        self.layers.iter()
    }

    /// Returns an iterator over all the glyphs in the default layer.
    pub fn iter_names(&self) -> impl Iterator<Item = GlyphName> + '_ {
        // this is overly complicated for opaque lifetime reasons, aka 'trust me'
        self.layers
            .iter()
            .filter(|l| l.path.file_name() == Some(OsStr::new(DEFAULT_GLYPHS_DIRNAME)))
            .flat_map(|l| l.layer.glyphs.keys().cloned())
    }

    //FIXME: support for multiple layers.
    /// Returns a reference to the glyph with the given name,
    /// IN THE DEFAULT LAYER, if it exists.
    pub fn get_glyph<K>(&self, key: &K) -> Option<&Arc<Glyph>>
    where
        GlyphName: Borrow<K>,
        K: Ord + ?Sized,
    {
        self.get_default_layer().and_then(|l| l.get_glyph(key))
    }

    /// Returns a mutable reference to the glyph with the given name,
    /// IN THE DEFAULT LAYER, if it exists.
    pub fn get_glyph_mut<K>(&mut self, key: &K) -> Option<&mut Glyph>
    where
        GlyphName: Borrow<K>,
        K: Ord + ?Sized,
    {
        self.get_default_layer_mut().and_then(|l| l.get_glyph_mut(key))
    }

    /// Returns the total number of glyphs in the default layer.
    pub fn glyph_count(&self) -> usize {
        self.get_default_layer().map(|l| l.glyphs.len()).unwrap_or(0)
    }
}

/// Validate the contents of the groups.plist file according to the rules in the
/// [Unified Font Object v3 specification for groups.plist](http://unifiedfontobject.org/versions/ufo3/groups.plist/#specification).
fn validate_groups(groups_map: &Groups) -> Result<(), GroupsValidationError> {
    let mut kern1_set = HashSet::new();
    let mut kern2_set = HashSet::new();
    for (group_name, group_glyph_names) in groups_map {
        if group_name.is_empty() {
            return Err(GroupsValidationError::InvalidName);
        }

        if group_name.starts_with("public.kern1.") {
            if group_name.len() == 13 {
                // Prefix but no actual name.
                return Err(GroupsValidationError::InvalidName);
            }
            for glyph_name in group_glyph_names {
                if !kern1_set.insert(glyph_name) {
                    return Err(GroupsValidationError::OverlappingKerningGroups {
                        glyph_name: glyph_name.to_string(),
                        group_name: group_name.to_string(),
                    });
                }
            }
        } else if group_name.starts_with("public.kern2.") {
            if group_name.len() == 13 {
                // Prefix but no actual name.
                return Err(GroupsValidationError::InvalidName);
            }
            for glyph_name in group_glyph_names {
                if !kern2_set.insert(glyph_name) {
                    return Err(GroupsValidationError::OverlappingKerningGroups {
                        glyph_name: glyph_name.to_string(),
                        group_name: group_name.to_string(),
                    });
                }
            }
        }
    }

    Ok(())
}

/// KerningSerializer is a crutch to serialize kerning values as integers if they are
/// integers rather than floats. This spares us having to use a wrapper type like
/// IntegerOrFloat for kerning values.
struct KerningSerializer<'a> {
    kerning: &'a Kerning,
}

struct KerningInnerSerializer<'a> {
    inner_kerning: &'a BTreeMap<String, f32>,
}

impl<'a> Serialize for KerningSerializer<'a> {
    fn serialize<S>(&self, serializer: S) -> Result<S::Ok, S::Error>
    where
        S: Serializer,
    {
        let mut map = serializer.serialize_map(Some(self.kerning.len()))?;
        for (k, v) in self.kerning {
            let inner_v = KerningInnerSerializer { inner_kerning: v };
            map.serialize_entry(k, &inner_v)?;
        }
        map.end()
    }
}

impl<'a> Serialize for KerningInnerSerializer<'a> {
    fn serialize<S>(&self, serializer: S) -> Result<S::Ok, S::Error>
    where
        S: Serializer,
    {
        let mut map = serializer.serialize_map(Some(self.inner_kerning.len()))?;
        for (k, v) in self.inner_kerning {
            if (v - v.round()).abs() < std::f32::EPSILON {
                map.serialize_entry(k, &(*v as i32))?;
            } else {
                map.serialize_entry(k, v)?;
            }
        }
        map.end()
    }
}

#[cfg(test)]
mod tests {
    use super::*;
    use crate::shared_types::IntegerOrFloat;
    use maplit::btreemap;
    use serde_test::{assert_ser_tokens, Token};

    #[test]
    fn new_is_v3() {
        let font = Ufo::new();
        assert_eq!(font.meta.format_version, FormatVersion::V3);
    }

    #[test]
    fn downgrade_unsupported() {
        let dir = tempdir::TempDir::new("Test.ufo").unwrap();

        let mut font = Ufo::new();
        font.meta.format_version = FormatVersion::V1;
        assert_eq!(font.save(&dir).is_err(), true);
        font.meta.format_version = FormatVersion::V2;
        assert_eq!(font.save(&dir).is_err(), true);
        font.meta.format_version = FormatVersion::V3;
        assert_eq!(font.save(&dir).is_ok(), true);
    }

    #[test]
    fn loading() {
        let path = "testdata/mutatorSans/MutatorSansLightWide.ufo";
        let font_obj = Ufo::load(path).unwrap();
        assert_eq!(font_obj.iter_layers().count(), 2);
        font_obj
            .find_layer(|l| l.path.to_str() == Some("glyphs.background"))
            .expect("missing layer");

        assert_eq!(
            font_obj.lib.unwrap().get("com.typemytype.robofont.compileSettings.autohint"),
            Some(&plist::Value::Boolean(true))
        );
        assert_eq!(font_obj.groups.unwrap().get("public.kern1.@MMK_L_A"), Some(&vec!["A".into()]));
        assert_eq!(font_obj.kerning.unwrap().get("B").unwrap().get("H").unwrap(), &-40.0);
        assert_eq!(font_obj.features.unwrap(), "# this is the feature from lightWide\n");
    }

    #[test]
    fn data_request() {
        let path = "testdata/mutatorSans/MutatorSansLightWide.ufo";
        let font_obj = Ufo::with_fields(DataRequest::none()).load_ufo(path).unwrap();
        assert_eq!(font_obj.iter_layers().count(), 0);
        assert_eq!(font_obj.lib, None);
        assert_eq!(font_obj.groups, None);
        assert_eq!(font_obj.kerning, None);
        assert_eq!(font_obj.features, None);
    }

    #[test]
    fn upconvert_ufov1_robofab_data() {
        let path = "testdata/fontinfotest_v1.ufo";
        let font = Ufo::load(path).unwrap();

        assert_eq!(font.meta.format_version, FormatVersion::V3);

        let font_info = font.font_info.unwrap();
        assert_eq!(font_info.postscript_blue_fuzz, Some(IntegerOrFloat::from(1)));
        assert_eq!(font_info.postscript_blue_scale, Some(0.039625));
        assert_eq!(font_info.postscript_blue_shift, Some(IntegerOrFloat::from(7)));
        assert_eq!(
            font_info.postscript_blue_values,
            Some(vec![
                IntegerOrFloat::from(-10),
                IntegerOrFloat::from(0),
                IntegerOrFloat::from(482),
                IntegerOrFloat::from(492),
                IntegerOrFloat::from(694),
                IntegerOrFloat::from(704),
                IntegerOrFloat::from(739),
                IntegerOrFloat::from(749)
            ])
        );
        assert_eq!(
            font_info.postscript_other_blues,
            Some(vec![IntegerOrFloat::from(-260), IntegerOrFloat::from(-250)])
        );
        assert_eq!(
            font_info.postscript_family_blues,
            Some(vec![IntegerOrFloat::from(500.0), IntegerOrFloat::from(510.0)])
        );
        assert_eq!(
            font_info.postscript_family_other_blues,
            Some(vec![IntegerOrFloat::from(-260), IntegerOrFloat::from(-250)])
        );
        assert_eq!(font_info.postscript_force_bold, Some(true));
        assert_eq!(
            font_info.postscript_stem_snap_h,
            Some(vec![IntegerOrFloat::from(100), IntegerOrFloat::from(120)])
        );
        assert_eq!(
            font_info.postscript_stem_snap_v,
            Some(vec![IntegerOrFloat::from(80), IntegerOrFloat::from(90)])
        );

        assert_eq!(
            font.lib.unwrap().keys().collect::<Vec<&String>>(),
            vec!["org.robofab.testFontLibData"]
        );

        assert_eq!(
            font.features.unwrap(),
            "@myClass = [A B];\n\nfeature liga {\n    sub A A by b;\n} liga;\n"
        );
    }

    #[test]
    fn upconversion_fontinfo_v123() {
        let ufo_v1 = Ufo::load("testdata/fontinfotest_v1.ufo").unwrap();
        let ufo_v2 = Ufo::load("testdata/fontinfotest_v2.ufo").unwrap();
        let ufo_v3 = Ufo::load("testdata/fontinfotest_v3.ufo").unwrap();

        assert_eq!(ufo_v1, ufo_v3);
        assert_eq!(ufo_v2, ufo_v3);
    }

    #[test]
    fn metainfo() {
        let path = "testdata/mutatorSans/MutatorSansLightWide.ufo/metainfo.plist";
        let meta: MetaInfo = plist::from_file(path).expect("failed to load metainfo");
        assert_eq!(meta.creator, "org.robofab.ufoLib");
    }

    #[test]
    fn serialize_kerning() {
        let kerning: Kerning = btreemap! {
            "A".into() => btreemap!{
                "A".into() => 1.0,
            },
            "B".into() => btreemap!{
                "A".into() => 5.4,
            },
        };

        let kerning_serializer = KerningSerializer { kerning: &kerning };

        assert_ser_tokens(
            &kerning_serializer,
            &[
                Token::Map { len: Some(2) },
                Token::Str("A"),
                Token::Map { len: Some(1) },
                Token::Str("A"),
                Token::I32(1),
                Token::MapEnd,
                Token::Str("B"),
                Token::Map { len: Some(1) },
                Token::Str("A"),
                Token::F32(5.4),
                Token::MapEnd,
                Token::MapEnd,
            ],
        );
    }
}<|MERGE_RESOLUTION|>--- conflicted
+++ resolved
@@ -52,10 +52,7 @@
     pub groups: Option<Groups>,
     pub kerning: Option<Kerning>,
     pub features: Option<String>,
-<<<<<<< HEAD
-    data_request: DataRequest,
-=======
->>>>>>> 841144b3
+    pub data_request: DataRequest,
 }
 
 impl Default for Ufo {
@@ -74,10 +71,7 @@
             groups: None,
             kerning: None,
             features: None,
-<<<<<<< HEAD
             data_request: Default::default(),
-=======
->>>>>>> 841144b3
         }
     }
 }
@@ -335,7 +329,6 @@
 
             meta.format_version = FormatVersion::V3;
 
-<<<<<<< HEAD
             Ok(Ufo {
                 layers,
                 meta,
@@ -349,10 +342,6 @@
         };
 
         return load_impl(&self, path);
-=======
-            Ok(Ufo { layers, meta, font_info, lib, groups, kerning, features })
-        }
->>>>>>> 841144b3
     }
 
     /// Attempt to save this UFO to the given path, overriding any existing contents.
